--- conflicted
+++ resolved
@@ -466,17 +466,12 @@
 	} else {
 		// update the container metadata in case the container status/metadata changed during agent restart
 		updateContainerMetadata(&metadata, container.Container, task)
-<<<<<<< HEAD
 		err := engine.imageManager.RecordContainerReference(container.Container)
 		if err != nil {
 			seelog.Warnf("Task engine [%s]: unable to add container reference to image state: %v",
 				task.Arn, err)
 		}
-		if engine.cfg.ContainerMetadataEnabled && !container.Container.IsMetadataFileUpdated() {
-=======
-		engine.imageManager.RecordContainerReference(container.Container)
 		if engine.cfg.ContainerMetadataEnabled.Enabled() && !container.Container.IsMetadataFileUpdated() {
->>>>>>> 76dd8ed0
 			go engine.updateMetadataFile(task, container)
 		}
 	}
