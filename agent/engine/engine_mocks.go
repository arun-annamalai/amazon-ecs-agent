// Copyright 2015-2017 Amazon.com, Inc. or its affiliates. All Rights Reserved.
//
// Licensed under the Apache License, Version 2.0 (the "License"). You may
// not use this file except in compliance with the License. A copy of the
// License is located at
//
//     http://aws.amazon.com/apache2.0/
//
// or in the "license" file accompanying this file. This file is distributed
// on an "AS IS" BASIS, WITHOUT WARRANTIES OR CONDITIONS OF ANY KIND, either
// express or implied. See the License for the specific language governing
// permissions and limitations under the License.

// Automatically generated by MockGen. DO NOT EDIT!
// Source: github.com/aws/amazon-ecs-agent/agent/engine (interfaces: TaskEngine,DockerClient,ImageManager)

package engine

import (
	time "time"

	api "github.com/aws/amazon-ecs-agent/agent/api"
	ecs "github.com/aws/amazon-ecs-agent/agent/ecs_client/model/ecs"
	dockerclient "github.com/aws/amazon-ecs-agent/agent/engine/dockerclient"
	image "github.com/aws/amazon-ecs-agent/agent/engine/image"
	statechange "github.com/aws/amazon-ecs-agent/agent/statechange"
	statemanager "github.com/aws/amazon-ecs-agent/agent/statemanager"
	go_dockerclient "github.com/fsouza/go-dockerclient"
	gomock "github.com/golang/mock/gomock"
	context "golang.org/x/net/context"
)

// Mock of TaskEngine interface
type MockTaskEngine struct {
	ctrl     *gomock.Controller
	recorder *_MockTaskEngineRecorder
}

// Recorder for MockTaskEngine (not exported)
type _MockTaskEngineRecorder struct {
	mock *MockTaskEngine
}

func NewMockTaskEngine(ctrl *gomock.Controller) *MockTaskEngine {
	mock := &MockTaskEngine{ctrl: ctrl}
	mock.recorder = &_MockTaskEngineRecorder{mock}
	return mock
}

func (_m *MockTaskEngine) EXPECT() *_MockTaskEngineRecorder {
	return _m.recorder
}

func (_m *MockTaskEngine) AddENIAttachment(_param0 *api.ENIAttachment) {
	_m.ctrl.Call(_m, "AddENIAttachment", _param0)
}

func (_mr *_MockTaskEngineRecorder) AddENIAttachment(arg0 interface{}) *gomock.Call {
	return _mr.mock.ctrl.RecordCall(_mr.mock, "AddENIAttachment", arg0)
}

func (_m *MockTaskEngine) AddTask(_param0 *api.Task) error {
	ret := _m.ctrl.Call(_m, "AddTask", _param0)
	ret0, _ := ret[0].(error)
	return ret0
}

func (_mr *_MockTaskEngineRecorder) AddTask(arg0 interface{}) *gomock.Call {
	return _mr.mock.ctrl.RecordCall(_mr.mock, "AddTask", arg0)
}

func (_m *MockTaskEngine) Capabilities() []string {
	ret := _m.ctrl.Call(_m, "Capabilities")
	ret0, _ := ret[0].([]string)
	return ret0
}

func (_mr *_MockTaskEngineRecorder) Capabilities() *gomock.Call {
	return _mr.mock.ctrl.RecordCall(_mr.mock, "Capabilities")
}

func (_m *MockTaskEngine) Disable() {
	_m.ctrl.Call(_m, "Disable")
}

func (_mr *_MockTaskEngineRecorder) Disable() *gomock.Call {
	return _mr.mock.ctrl.RecordCall(_mr.mock, "Disable")
}

func (_m *MockTaskEngine) GetAdditionalAttributes() []*ecs.Attribute {
	ret := _m.ctrl.Call(_m, "GetAdditionalAttributes")
	ret0, _ := ret[0].([]*ecs.Attribute)
	return ret0
}

func (_mr *_MockTaskEngineRecorder) GetAdditionalAttributes() *gomock.Call {
	return _mr.mock.ctrl.RecordCall(_mr.mock, "GetAdditionalAttributes")
}

func (_m *MockTaskEngine) GetTaskByArn(_param0 string) (*api.Task, bool) {
	ret := _m.ctrl.Call(_m, "GetTaskByArn", _param0)
	ret0, _ := ret[0].(*api.Task)
	ret1, _ := ret[1].(bool)
	return ret0, ret1
}

func (_mr *_MockTaskEngineRecorder) GetTaskByArn(arg0 interface{}) *gomock.Call {
	return _mr.mock.ctrl.RecordCall(_mr.mock, "GetTaskByArn", arg0)
}

func (_m *MockTaskEngine) Init() error {
	ret := _m.ctrl.Call(_m, "Init")
	ret0, _ := ret[0].(error)
	return ret0
}

func (_mr *_MockTaskEngineRecorder) Init() *gomock.Call {
	return _mr.mock.ctrl.RecordCall(_mr.mock, "Init")
}

func (_m *MockTaskEngine) ListTasks() ([]*api.Task, error) {
	ret := _m.ctrl.Call(_m, "ListTasks")
	ret0, _ := ret[0].([]*api.Task)
	ret1, _ := ret[1].(error)
	return ret0, ret1
}

func (_mr *_MockTaskEngineRecorder) ListTasks() *gomock.Call {
	return _mr.mock.ctrl.RecordCall(_mr.mock, "ListTasks")
}

func (_m *MockTaskEngine) MarshalJSON() ([]byte, error) {
	ret := _m.ctrl.Call(_m, "MarshalJSON")
	ret0, _ := ret[0].([]byte)
	ret1, _ := ret[1].(error)
	return ret0, ret1
}

func (_mr *_MockTaskEngineRecorder) MarshalJSON() *gomock.Call {
	return _mr.mock.ctrl.RecordCall(_mr.mock, "MarshalJSON")
}

func (_m *MockTaskEngine) MustInit() {
	_m.ctrl.Call(_m, "MustInit")
}

func (_mr *_MockTaskEngineRecorder) MustInit() *gomock.Call {
	return _mr.mock.ctrl.RecordCall(_mr.mock, "MustInit")
}

func (_m *MockTaskEngine) SetSaver(_param0 statemanager.Saver) {
	_m.ctrl.Call(_m, "SetSaver", _param0)
}

func (_mr *_MockTaskEngineRecorder) SetSaver(arg0 interface{}) *gomock.Call {
	return _mr.mock.ctrl.RecordCall(_mr.mock, "SetSaver", arg0)
}

<<<<<<< HEAD
func (_m *MockTaskEngine) TaskEvents() (chan api.TaskStateChange, chan api.ContainerStateChange) {
	ret := _m.ctrl.Call(_m, "TaskEvents")
	ret0, _ := ret[0].(chan api.TaskStateChange)
	ret1, _ := ret[1].(chan api.ContainerStateChange)
	return ret0, ret1
=======
func (_m *MockTaskEngine) StateChangeEvents() <-chan statechange.Event {
	ret := _m.ctrl.Call(_m, "StateChangeEvents")
	ret0, _ := ret[0].(<-chan statechange.Event)
	return ret0
>>>>>>> 35acca34
}

func (_mr *_MockTaskEngineRecorder) StateChangeEvents() *gomock.Call {
	return _mr.mock.ctrl.RecordCall(_mr.mock, "StateChangeEvents")
}

func (_m *MockTaskEngine) UnmarshalJSON(_param0 []byte) error {
	ret := _m.ctrl.Call(_m, "UnmarshalJSON", _param0)
	ret0, _ := ret[0].(error)
	return ret0
}

func (_mr *_MockTaskEngineRecorder) UnmarshalJSON(arg0 interface{}) *gomock.Call {
	return _mr.mock.ctrl.RecordCall(_mr.mock, "UnmarshalJSON", arg0)
}

func (_m *MockTaskEngine) Version() (string, error) {
	ret := _m.ctrl.Call(_m, "Version")
	ret0, _ := ret[0].(string)
	ret1, _ := ret[1].(error)
	return ret0, ret1
}

func (_mr *_MockTaskEngineRecorder) Version() *gomock.Call {
	return _mr.mock.ctrl.RecordCall(_mr.mock, "Version")
}

// Mock of DockerClient interface
type MockDockerClient struct {
	ctrl     *gomock.Controller
	recorder *_MockDockerClientRecorder
}

// Recorder for MockDockerClient (not exported)
type _MockDockerClientRecorder struct {
	mock *MockDockerClient
}

func NewMockDockerClient(ctrl *gomock.Controller) *MockDockerClient {
	mock := &MockDockerClient{ctrl: ctrl}
	mock.recorder = &_MockDockerClientRecorder{mock}
	return mock
}

func (_m *MockDockerClient) EXPECT() *_MockDockerClientRecorder {
	return _m.recorder
}

func (_m *MockDockerClient) ContainerEvents(_param0 context.Context) (<-chan DockerContainerChangeEvent, error) {
	ret := _m.ctrl.Call(_m, "ContainerEvents", _param0)
	ret0, _ := ret[0].(<-chan DockerContainerChangeEvent)
	ret1, _ := ret[1].(error)
	return ret0, ret1
}

func (_mr *_MockDockerClientRecorder) ContainerEvents(arg0 interface{}) *gomock.Call {
	return _mr.mock.ctrl.RecordCall(_mr.mock, "ContainerEvents", arg0)
}

func (_m *MockDockerClient) CreateContainer(_param0 *go_dockerclient.Config, _param1 *go_dockerclient.HostConfig, _param2 string, _param3 time.Duration) DockerContainerMetadata {
	ret := _m.ctrl.Call(_m, "CreateContainer", _param0, _param1, _param2, _param3)
	ret0, _ := ret[0].(DockerContainerMetadata)
	return ret0
}

func (_mr *_MockDockerClientRecorder) CreateContainer(arg0, arg1, arg2, arg3 interface{}) *gomock.Call {
	return _mr.mock.ctrl.RecordCall(_mr.mock, "CreateContainer", arg0, arg1, arg2, arg3)
}

func (_m *MockDockerClient) DescribeContainer(_param0 string) (api.ContainerStatus, DockerContainerMetadata) {
	ret := _m.ctrl.Call(_m, "DescribeContainer", _param0)
	ret0, _ := ret[0].(api.ContainerStatus)
	ret1, _ := ret[1].(DockerContainerMetadata)
	return ret0, ret1
}

func (_mr *_MockDockerClientRecorder) DescribeContainer(arg0 interface{}) *gomock.Call {
	return _mr.mock.ctrl.RecordCall(_mr.mock, "DescribeContainer", arg0)
}

func (_m *MockDockerClient) InspectContainer(_param0 string, _param1 time.Duration) (*go_dockerclient.Container, error) {
	ret := _m.ctrl.Call(_m, "InspectContainer", _param0, _param1)
	ret0, _ := ret[0].(*go_dockerclient.Container)
	ret1, _ := ret[1].(error)
	return ret0, ret1
}

func (_mr *_MockDockerClientRecorder) InspectContainer(arg0, arg1 interface{}) *gomock.Call {
	return _mr.mock.ctrl.RecordCall(_mr.mock, "InspectContainer", arg0, arg1)
}

func (_m *MockDockerClient) InspectImage(_param0 string) (*go_dockerclient.Image, error) {
	ret := _m.ctrl.Call(_m, "InspectImage", _param0)
	ret0, _ := ret[0].(*go_dockerclient.Image)
	ret1, _ := ret[1].(error)
	return ret0, ret1
}

func (_mr *_MockDockerClientRecorder) InspectImage(arg0 interface{}) *gomock.Call {
	return _mr.mock.ctrl.RecordCall(_mr.mock, "InspectImage", arg0)
}

func (_m *MockDockerClient) ListContainers(_param0 bool, _param1 time.Duration) ListContainersResponse {
	ret := _m.ctrl.Call(_m, "ListContainers", _param0, _param1)
	ret0, _ := ret[0].(ListContainersResponse)
	return ret0
}

func (_mr *_MockDockerClientRecorder) ListContainers(arg0, arg1 interface{}) *gomock.Call {
	return _mr.mock.ctrl.RecordCall(_mr.mock, "ListContainers", arg0, arg1)
}

func (_m *MockDockerClient) PullImage(_param0 string, _param1 *api.RegistryAuthenticationData) DockerContainerMetadata {
	ret := _m.ctrl.Call(_m, "PullImage", _param0, _param1)
	ret0, _ := ret[0].(DockerContainerMetadata)
	return ret0
}

func (_mr *_MockDockerClientRecorder) PullImage(arg0, arg1 interface{}) *gomock.Call {
	return _mr.mock.ctrl.RecordCall(_mr.mock, "PullImage", arg0, arg1)
}

func (_m *MockDockerClient) RemoveContainer(_param0 string, _param1 time.Duration) error {
	ret := _m.ctrl.Call(_m, "RemoveContainer", _param0, _param1)
	ret0, _ := ret[0].(error)
	return ret0
}

func (_mr *_MockDockerClientRecorder) RemoveContainer(arg0, arg1 interface{}) *gomock.Call {
	return _mr.mock.ctrl.RecordCall(_mr.mock, "RemoveContainer", arg0, arg1)
}

func (_m *MockDockerClient) RemoveImage(_param0 string, _param1 time.Duration) error {
	ret := _m.ctrl.Call(_m, "RemoveImage", _param0, _param1)
	ret0, _ := ret[0].(error)
	return ret0
}

func (_mr *_MockDockerClientRecorder) RemoveImage(arg0, arg1 interface{}) *gomock.Call {
	return _mr.mock.ctrl.RecordCall(_mr.mock, "RemoveImage", arg0, arg1)
}

func (_m *MockDockerClient) StartContainer(_param0 string, _param1 time.Duration) DockerContainerMetadata {
	ret := _m.ctrl.Call(_m, "StartContainer", _param0, _param1)
	ret0, _ := ret[0].(DockerContainerMetadata)
	return ret0
}

func (_mr *_MockDockerClientRecorder) StartContainer(arg0, arg1 interface{}) *gomock.Call {
	return _mr.mock.ctrl.RecordCall(_mr.mock, "StartContainer", arg0, arg1)
}

func (_m *MockDockerClient) Stats(_param0 string, _param1 context.Context) (<-chan *go_dockerclient.Stats, error) {
	ret := _m.ctrl.Call(_m, "Stats", _param0, _param1)
	ret0, _ := ret[0].(<-chan *go_dockerclient.Stats)
	ret1, _ := ret[1].(error)
	return ret0, ret1
}

func (_mr *_MockDockerClientRecorder) Stats(arg0, arg1 interface{}) *gomock.Call {
	return _mr.mock.ctrl.RecordCall(_mr.mock, "Stats", arg0, arg1)
}

func (_m *MockDockerClient) StopContainer(_param0 string, _param1 time.Duration) DockerContainerMetadata {
	ret := _m.ctrl.Call(_m, "StopContainer", _param0, _param1)
	ret0, _ := ret[0].(DockerContainerMetadata)
	return ret0
}

func (_mr *_MockDockerClientRecorder) StopContainer(arg0, arg1 interface{}) *gomock.Call {
	return _mr.mock.ctrl.RecordCall(_mr.mock, "StopContainer", arg0, arg1)
}

func (_m *MockDockerClient) SupportedVersions() []dockerclient.DockerVersion {
	ret := _m.ctrl.Call(_m, "SupportedVersions")
	ret0, _ := ret[0].([]dockerclient.DockerVersion)
	return ret0
}

func (_mr *_MockDockerClientRecorder) SupportedVersions() *gomock.Call {
	return _mr.mock.ctrl.RecordCall(_mr.mock, "SupportedVersions")
}

func (_m *MockDockerClient) Version() (string, error) {
	ret := _m.ctrl.Call(_m, "Version")
	ret0, _ := ret[0].(string)
	ret1, _ := ret[1].(error)
	return ret0, ret1
}

func (_mr *_MockDockerClientRecorder) Version() *gomock.Call {
	return _mr.mock.ctrl.RecordCall(_mr.mock, "Version")
}

func (_m *MockDockerClient) WithVersion(_param0 dockerclient.DockerVersion) DockerClient {
	ret := _m.ctrl.Call(_m, "WithVersion", _param0)
	ret0, _ := ret[0].(DockerClient)
	return ret0
}

func (_mr *_MockDockerClientRecorder) WithVersion(arg0 interface{}) *gomock.Call {
	return _mr.mock.ctrl.RecordCall(_mr.mock, "WithVersion", arg0)
}

// Mock of ImageManager interface
type MockImageManager struct {
	ctrl     *gomock.Controller
	recorder *_MockImageManagerRecorder
}

// Recorder for MockImageManager (not exported)
type _MockImageManagerRecorder struct {
	mock *MockImageManager
}

func NewMockImageManager(ctrl *gomock.Controller) *MockImageManager {
	mock := &MockImageManager{ctrl: ctrl}
	mock.recorder = &_MockImageManagerRecorder{mock}
	return mock
}

func (_m *MockImageManager) EXPECT() *_MockImageManagerRecorder {
	return _m.recorder
}

func (_m *MockImageManager) AddAllImageStates(_param0 []*image.ImageState) {
	_m.ctrl.Call(_m, "AddAllImageStates", _param0)
}

func (_mr *_MockImageManagerRecorder) AddAllImageStates(arg0 interface{}) *gomock.Call {
	return _mr.mock.ctrl.RecordCall(_mr.mock, "AddAllImageStates", arg0)
}

func (_m *MockImageManager) GetImageStateFromImageName(_param0 string) *image.ImageState {
	ret := _m.ctrl.Call(_m, "GetImageStateFromImageName", _param0)
	ret0, _ := ret[0].(*image.ImageState)
	return ret0
}

func (_mr *_MockImageManagerRecorder) GetImageStateFromImageName(arg0 interface{}) *gomock.Call {
	return _mr.mock.ctrl.RecordCall(_mr.mock, "GetImageStateFromImageName", arg0)
}

func (_m *MockImageManager) RecordContainerReference(_param0 *api.Container) error {
	ret := _m.ctrl.Call(_m, "RecordContainerReference", _param0)
	ret0, _ := ret[0].(error)
	return ret0
}

func (_mr *_MockImageManagerRecorder) RecordContainerReference(arg0 interface{}) *gomock.Call {
	return _mr.mock.ctrl.RecordCall(_mr.mock, "RecordContainerReference", arg0)
}

func (_m *MockImageManager) RemoveContainerReferenceFromImageState(_param0 *api.Container) error {
	ret := _m.ctrl.Call(_m, "RemoveContainerReferenceFromImageState", _param0)
	ret0, _ := ret[0].(error)
	return ret0
}

func (_mr *_MockImageManagerRecorder) RemoveContainerReferenceFromImageState(arg0 interface{}) *gomock.Call {
	return _mr.mock.ctrl.RecordCall(_mr.mock, "RemoveContainerReferenceFromImageState", arg0)
}

func (_m *MockImageManager) SetSaver(_param0 statemanager.Saver) {
	_m.ctrl.Call(_m, "SetSaver", _param0)
}

func (_mr *_MockImageManagerRecorder) SetSaver(arg0 interface{}) *gomock.Call {
	return _mr.mock.ctrl.RecordCall(_mr.mock, "SetSaver", arg0)
}

func (_m *MockImageManager) StartImageCleanupProcess(_param0 context.Context) {
	_m.ctrl.Call(_m, "StartImageCleanupProcess", _param0)
}

func (_mr *_MockImageManagerRecorder) StartImageCleanupProcess(arg0 interface{}) *gomock.Call {
	return _mr.mock.ctrl.RecordCall(_mr.mock, "StartImageCleanupProcess", arg0)
}<|MERGE_RESOLUTION|>--- conflicted
+++ resolved
@@ -156,18 +156,10 @@
 	return _mr.mock.ctrl.RecordCall(_mr.mock, "SetSaver", arg0)
 }
 
-<<<<<<< HEAD
-func (_m *MockTaskEngine) TaskEvents() (chan api.TaskStateChange, chan api.ContainerStateChange) {
-	ret := _m.ctrl.Call(_m, "TaskEvents")
-	ret0, _ := ret[0].(chan api.TaskStateChange)
-	ret1, _ := ret[1].(chan api.ContainerStateChange)
-	return ret0, ret1
-=======
-func (_m *MockTaskEngine) StateChangeEvents() <-chan statechange.Event {
+func (_m *MockTaskEngine) StateChangeEvents() chan statechange.Event {
 	ret := _m.ctrl.Call(_m, "StateChangeEvents")
-	ret0, _ := ret[0].(<-chan statechange.Event)
-	return ret0
->>>>>>> 35acca34
+	ret0, _ := ret[0].(chan statechange.Event)
+	return ret0
 }
 
 func (_mr *_MockTaskEngineRecorder) StateChangeEvents() *gomock.Call {
