--- conflicted
+++ resolved
@@ -81,11 +81,10 @@
 	// a task's container. This is used to enforce sane values for the config.TaskCleanupWaitDuration field.
 	minimumTaskCleanupWaitDuration = 1 * time.Minute
 
-<<<<<<< HEAD
 	// minimumImagePullInactivityTimeout specifies the minimum amount of time for that an image can be
 	// 'stuck' in the pull / unpack step. Very small values are unsafe and lead to high failure rate.
 	minimumImagePullInactivityTimeout = 1 * time.Minute
-=======
+
 	// minimumPollingMetricsWaitDuration specifies the minimum duration to wait before polling for new stats
 	// from docker. This is only used when PollMetrics is set to true
 	minimumPollingMetricsWaitDuration = 1 * time.Second
@@ -93,7 +92,6 @@
 	// maximumPollingMetricsWaitDuration specifies the maximum duration to wait before polling for new stats
 	// from docker. This is only used when PollMetrics is set to true
 	maximumPollingMetricsWaitDuration = 20 * time.Second
->>>>>>> f0270e7f
 
 	// minimumDockerStopTimeout specifies the minimum value for docker StopContainer API
 	minimumDockerStopTimeout = 1 * time.Second
