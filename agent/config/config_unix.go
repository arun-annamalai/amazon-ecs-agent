--- conflicted
+++ resolved
@@ -43,37 +43,6 @@
 // DefaultConfig returns the default configuration for Linux
 func DefaultConfig() Config {
 	return Config{
-<<<<<<< HEAD
-		DockerEndpoint:              "unix:///var/run/docker.sock",
-		ReservedPorts:               []uint16{SSHPort, DockerReservedPort, DockerReservedSSLPort, AgentIntrospectionPort, AgentCredentialsPort},
-		ReservedPortsUDP:            []uint16{},
-		DataDir:                     "/data/",
-		DataDirOnHost:               "/var/lib/ecs",
-		DisableMetrics:              false,
-		ReservedMemory:              0,
-		AvailableLoggingDrivers:     []dockerclient.LoggingDriver{dockerclient.JSONFileDriver, dockerclient.NoneDriver},
-		TaskCleanupWaitDuration:     DefaultTaskCleanupWaitDuration,
-		DockerStopTimeout:           defaultDockerStopTimeout,
-		ContainerStartTimeout:       defaultContainerStartTimeout,
-		CredentialsAuditLogFile:     defaultCredentialsAuditLogFile,
-		CredentialsAuditLogDisabled: false,
-		ImageCleanupDisabled:        false,
-		MinimumImageDeletionAge:     DefaultImageDeletionAge,
-		ImageCleanupInterval:        DefaultImageCleanupTimeInterval,
-		NumImagesToDeletePerCycle:   DefaultNumImagesToDeletePerCycle,
-		CNIPluginsPath:              defaultCNIPluginsPath,
-		PauseContainerTarballPath:   pauseContainerTarballPath,
-		PauseContainerImageName:     DefaultPauseContainerImageName,
-		PauseContainerTag:           DefaultPauseContainerTag,
-		AWSVPCBlockInstanceMetdata:  false,
-		ContainerMetadataEnabled:    false,
-		TaskCPUMemLimit:             DefaultEnabled,
-		CgroupPath:                  defaultCgroupPath,
-		TaskMetadataSteadyStateRate: DefaultTaskMetadataSteadyStateRate,
-		TaskMetadataBurstRate:       DefaultTaskMetadataBurstRate,
-		SharedVolumeMatchFullConfig: false, // only requiring shared volumes to match on name, which is default docker behavior
-		ImagePullInactivityTimeout:  defaultImagePullInactivityTimeout,
-=======
 		DockerEndpoint:                     "unix:///var/run/docker.sock",
 		ReservedPorts:                      []uint16{SSHPort, DockerReservedPort, DockerReservedSSLPort, AgentIntrospectionPort, AgentCredentialsPort},
 		ReservedPortsUDP:                   []uint16{},
@@ -90,7 +59,6 @@
 		ImageCleanupDisabled:               false,
 		MinimumImageDeletionAge:            DefaultImageDeletionAge,
 		ImageCleanupInterval:               DefaultImageCleanupTimeInterval,
-		ImagePullInactivityTimeout:         defaultImagePullInactivityTimeout,
 		NumImagesToDeletePerCycle:          DefaultNumImagesToDeletePerCycle,
 		CNIPluginsPath:                     defaultCNIPluginsPath,
 		PauseContainerTarballPath:          pauseContainerTarballPath,
@@ -103,8 +71,8 @@
 		TaskMetadataSteadyStateRate:        DefaultTaskMetadataSteadyStateRate,
 		TaskMetadataBurstRate:              DefaultTaskMetadataBurstRate,
 		SharedVolumeMatchFullConfig:        false, // only requiring shared volumes to match on name, which is default docker behavior
+		ImagePullInactivityTimeout:         defaultImagePullInactivityTimeout,
 		ContainerInstancePropagateTagsFrom: ContainerInstancePropagateTagsFromNoneType,
->>>>>>> a2a7d409
 	}
 }
 
