# This file is autogenerated, do not edit; changes may be undone by the next 'dep ensure'.


[[projects]]
  digest = "1:bf42be3cb1519bf8018dfd99720b1005ee028d947124cab3ccf965da59381df6"
  name = "github.com/Microsoft/go-winio"
  packages = ["."]
  pruneopts = "UT"
  revision = "7da180ee92d8bd8bb8c37fc560e673e6557c392f"
  version = "v0.4.7"

[[projects]]
<<<<<<< HEAD
  digest = "1:4b0ad81a6f99b066516c3888a6b160f786f975364c8e0e3be6559c499ef2e92f"
=======
  branch = "master"
  digest = "1:3721a10686511b80c052323423f0de17a8c06d417dbdd3b392b1578432a33aae"
  name = "github.com/Nvveen/Gotty"
  packages = ["."]
  pruneopts = "UT"
  revision = "cd527374f1e5bff4938207604a14f2e38a9cf512"

[[projects]]
  digest = "1:079c1d69b982d2028f3328cb5f9049fc0e5704caa174ecf6fa5530a4b674ae49"
>>>>>>> a2a7d409
  name = "github.com/aws/aws-sdk-go"
  packages = [
    "aws",
    "aws/arn",
    "aws/awserr",
    "aws/awsutil",
    "aws/client",
    "aws/client/metadata",
    "aws/corehandlers",
    "aws/credentials",
    "aws/credentials/ec2rolecreds",
    "aws/credentials/endpointcreds",
    "aws/credentials/stscreds",
    "aws/defaults",
    "aws/ec2metadata",
    "aws/endpoints",
    "aws/request",
    "aws/session",
    "aws/signer/v4",
    "internal/sdkio",
    "internal/sdkrand",
    "internal/shareddefaults",
    "private/model/api",
    "private/protocol",
    "private/protocol/ec2query",
    "private/protocol/json/jsonutil",
    "private/protocol/jsonrpc",
    "private/protocol/query",
    "private/protocol/query/queryutil",
    "private/protocol/rest",
    "private/protocol/xml/xmlutil",
    "private/util",
    "service/cloudwatch",
    "service/cloudwatchlogs",
    "service/ec2",
    "service/iam",
    "service/secretsmanager",
    "service/secretsmanager/secretsmanageriface",
    "service/ssm",
    "service/sts",
  ]
  pruneopts = "UT"
  revision = "4f5d298bd2dcb34b06d944594f458d1f77ac4d66"
  version = "v1.13.42"

[[projects]]
  digest = "1:50e893a85575fa48dc4982a279e50e2fd8b74e4f7c587860c1e25c77083b8125"
  name = "github.com/cihub/seelog"
  packages = ["."]
  pruneopts = "UT"
  revision = "d2c6e5aa9fbfdd1c624e140287063c7730654115"
  version = "v2.6"

[[projects]]
  digest = "1:d9209774a52def50b9f6e60d4422383cc10b6370ab5eed7be05c54e90fb12825"
  name = "github.com/containerd/cgroups"
  packages = ["."]
  pruneopts = "UT"
  revision = "c3fc2b77b568af2406f3931cf3d3f17d76736886"

[[projects]]
  branch = "master"
  digest = "1:e48c63e818c67fbf3d7afe20bba33134ab1a5bf384847385384fd027652a5a96"
  name = "github.com/containerd/continuity"
  packages = ["pathdriver"]
  pruneopts = "UT"
  revision = "c220ac4f01b8a301edcb9c9c05d7600249138cfa"

[[projects]]
  digest = "1:82da867f9729353d9b9c9af126e0b3260003150aab19c2564a8259d42fbc0b90"
  name = "github.com/containernetworking/cni"
  packages = [
    "libcni",
    "pkg/invoke",
    "pkg/types",
    "pkg/types/020",
    "pkg/types/current",
    "pkg/version",
  ]
  pruneopts = "UT"
  revision = "137b4975ecab6e1f0c24c1e3c228a50a3cfba75e"
  version = "v0.5.2"

[[projects]]
  digest = "1:6bf7f66890675dcbc7952f7afd044a2a46a8bd3143f837c46fd3ccd15da383d7"
  name = "github.com/coreos/go-systemd"
  packages = ["dbus"]
  pruneopts = "UT"
  revision = "d2196463941895ee908e13531a23a39feb9e1243"
  version = "v15"

[[projects]]
  digest = "1:a2c1d0e43bd3baaa071d1b9ed72c27d78169b2b269f71c105ac4ba34b1be4a39"
  name = "github.com/davecgh/go-spew"
  packages = ["spew"]
  pruneopts = "UT"
  revision = "346938d642f2ec3594ed81d874461961cd0faa76"
  version = "v1.1.0"

[[projects]]
  digest = "1:440d49b5c97e79f6440ea72018b4e810d012f894af2704621a380db845c7cc80"
  name = "github.com/deniswernert/udev"
  packages = ["."]
  pruneopts = "UT"
  revision = "82fe5be8ca5f7d8255cc838723687f61bb175120"

[[projects]]
  digest = "1:90668ed6a20982a029b433e60c9fb5cf5e81ce9c7551170881cf435f73daf3ee"
  name = "github.com/didip/tollbooth"
  packages = [
    ".",
    "errors",
    "libstring",
    "limiter",
  ]
  pruneopts = "UT"
  revision = "b65680a2d5f624ed528d36f8406f31535555828a"
  version = "v3.0.2"

[[projects]]
  branch = "master"
  digest = "1:4ddc17aeaa82cb18c5f0a25d7c253a10682f518f4b2558a82869506eec223d76"
  name = "github.com/docker/distribution"
  packages = [
    "digestset",
    "reference",
  ]
  pruneopts = "UT"
  revision = "1cb4180b1a5b9c029b2f2beaeb38f0b5cf64e12e"

[[projects]]
  branch = "master"
  digest = "1:6f44c7d931db4a08c1ddcba0962586b6821f3298b0745cbe63cff1985badef6b"
  name = "github.com/docker/docker"
  packages = [
    "api",
    "api/types",
    "api/types/blkiodev",
    "api/types/container",
    "api/types/events",
    "api/types/filters",
    "api/types/image",
    "api/types/mount",
    "api/types/network",
    "api/types/registry",
    "api/types/strslice",
    "api/types/swarm",
    "api/types/swarm/runtime",
    "api/types/time",
    "api/types/versions",
    "api/types/volume",
    "client",
    "errdefs",
    "pkg/ioutils",
    "pkg/longpath",
    "pkg/mount",
    "pkg/plugins",
    "pkg/plugins/transport",
    "pkg/system",
  ]
  pruneopts = "UT"
  revision = "785fe99bdb7c004acd57d5d65d57ceb256d87ef1"

[[projects]]
  digest = "1:b6b5c3e8da0fb8073cd2886ba249a40f4402b4391ca6eba905a142cceea97a12"
  name = "github.com/docker/go-connections"
  packages = [
    "nat",
    "sockets",
    "tlsconfig",
  ]
  pruneopts = "UT"
  revision = "3ede32e2033de7505e6500d6c868c2b9ed9f169d"
  version = "v0.3.0"

[[projects]]
  digest = "1:57d39983d01980c1317c2c5c6dd4b5b0c4a804ad2df800f2f6cbcd6a6d05f6ca"
  name = "github.com/docker/go-units"
  packages = ["."]
  pruneopts = "UT"
  revision = "0dadbb0345b35ec7ef35e228dabb8de89a65bf52"
  version = "v0.3.2"

[[projects]]
  digest = "1:01245be1912f74ab0527574ccd2dbea00cc7b2e304062c49b448b78a8991d802"
  name = "github.com/go-ini/ini"
  packages = ["."]
  pruneopts = "UT"
  revision = "7e7da451323b6766da368f8a1e8ec9a88a16b4a0"
  version = "v1.31.1"

[[projects]]
  digest = "1:57fa4c058c21ce25d0b7272518dd746065117abf6cc706158b0d361202024520"
  name = "github.com/godbus/dbus"
  packages = ["."]
  pruneopts = "UT"
  revision = "a389bdde4dd695d414e47b755e95e72b7826432c"
  version = "v4.1.0"

[[projects]]
  digest = "1:bbadccf3d3317ea03c0dac0b45b673b4b397c8f91a1d2eff550a3c51c4ad770e"
  name = "github.com/gogo/protobuf"
  packages = ["proto"]
  pruneopts = "UT"
  revision = "636bf0302bc95575d69441b25a2603156ffdddf1"
  version = "v1.1.1"

[[projects]]
  digest = "1:b9dd62eb71d308d6c4b44af0bae869174975b40baab2ccd65724cefcdb561d55"
  name = "github.com/golang/mock"
  packages = ["gomock"]
  pruneopts = "UT"
  revision = "58cd061d09382b6011f84c1291ebe50ef2e25bab"

[[projects]]
  digest = "1:c79fb010be38a59d657c48c6ba1d003a8aa651fa56b579d959d74573b7dff8e1"
  name = "github.com/gorilla/context"
  packages = ["."]
  pruneopts = "UT"
  revision = "08b5f424b9271eedf6f9f0ce86cb9396ed337a42"
  version = "v1.1.1"

[[projects]]
  digest = "1:e73f5b0152105f18bc131fba127d9949305c8693f8a762588a82a48f61756f5f"
  name = "github.com/gorilla/mux"
  packages = ["."]
  pruneopts = "UT"
  revision = "e3702bed27f0d39777b0b37b664b6280e8ef8fbf"
  version = "v1.6.2"

[[projects]]
  digest = "1:43dd08a10854b2056e615d1b1d22ac94559d822e1f8b6fcc92c1a1057e85188e"
  name = "github.com/gorilla/websocket"
  packages = ["."]
  pruneopts = "UT"
  revision = "ea4d1f681babbce9545c9c5f3d5194a789c89f5b"
  version = "v1.2.0"

[[projects]]
  digest = "1:e22af8c7518e1eab6f2eab2b7d7558927f816262586cd6ed9f349c97a6c285c4"
  name = "github.com/jmespath/go-jmespath"
  packages = ["."]
  pruneopts = "UT"
  revision = "0b12d6b5"

[[projects]]
  digest = "1:0a69a1c0db3591fcefb47f115b224592c8dfa4368b7ba9fae509d5e16cdc95c8"
  name = "github.com/konsorten/go-windows-terminal-sequences"
  packages = ["."]
  pruneopts = "UT"
  revision = "5c8c8bd35d3832f5d134ae1e1e375b69a4d25242"
  version = "v1.0.1"

[[projects]]
  digest = "1:ee4d4af67d93cc7644157882329023ce9a7bcfce956a079069a9405521c7cc8d"
  name = "github.com/opencontainers/go-digest"
  packages = ["."]
  pruneopts = "UT"
  revision = "279bed98673dd5bef374d3b6e4b09e2af76183bf"
  version = "v1.0.0-rc1"

[[projects]]
  digest = "1:11db38d694c130c800d0aefb502fb02519e514dc53d9804ce51d1ad25ec27db6"
  name = "github.com/opencontainers/image-spec"
  packages = [
    "specs-go",
    "specs-go/v1",
  ]
  pruneopts = "UT"
  revision = "d60099175f88c47cd379c4738d158884749ed235"
  version = "v1.0.1"

[[projects]]
  digest = "1:ad6438b92f22ce6e80fa202bc731deff9526ddf456c7d994071f060e1d49ced5"
  name = "github.com/opencontainers/runtime-spec"
  packages = ["specs-go"]
  pruneopts = "UT"
  revision = "d349388c43b01b2ea695965ae561b5bddb81318f"

[[projects]]
  digest = "1:808cdddf087fb64baeae67b8dfaee2069034d9704923a3cb8bd96a995421a625"
  name = "github.com/patrickmn/go-cache"
  packages = ["."]
  pruneopts = "UT"
  revision = "a3647f8e31d79543b2d0f0ae2fe5c379d72cedc0"
  version = "v2.1.0"

[[projects]]
  digest = "1:9072181164e616e422cbfbe48ca9ac249a4d76301ca0876c9f56b937cf214a2f"
  name = "github.com/pborman/uuid"
  packages = ["."]
  pruneopts = "UT"
  revision = "ca53cad383cad2479bbba7f7a1a05797ec1386e4"

[[projects]]
  digest = "1:0599213459e7ef9398ab20b26722ebeaeed4d9d85255005ddf0a5c47f8c02670"
  name = "github.com/pkg/errors"
  packages = ["."]
  pruneopts = "UT"
  revision = "c605e284fe17294bda444b34710735b29d1a9d90"

[[projects]]
  digest = "1:0028cb19b2e4c3112225cd871870f2d9cf49b9b4276531f03438a88e94be86fe"
  name = "github.com/pmezard/go-difflib"
  packages = ["difflib"]
  pruneopts = "UT"
  revision = "792786c7400a136282c1664665ae0a8db921c6c2"
  version = "v1.0.0"

[[projects]]
  digest = "1:3f53e9e4dfbb664cd62940c9c4b65a2171c66acd0b7621a1a6b8e78513525a52"
  name = "github.com/sirupsen/logrus"
  packages = ["."]
  pruneopts = "UT"
  revision = "ad15b42461921f1fb3529b058c6786c6a45d5162"
  version = "v1.1.1"

[[projects]]
  digest = "1:5110e3d4f130772fd39e6ce8208ad1955b242ccfcc8ad9d158857250579c82f4"
  name = "github.com/stretchr/testify"
  packages = [
    "assert",
    "require",
    "suite",
  ]
  pruneopts = "UT"
  revision = "f35b8ab0b5a2cef36673838d662e249dd9c94686"

[[projects]]
  digest = "1:03fa51a73e38bed76bbd22fcb9a77711540a75a44dc69fe831c3f63988828601"
  name = "github.com/vishvananda/netlink"
  packages = [
    ".",
    "nl",
  ]
  pruneopts = "UT"
  revision = "fe3b5664d23a11b52ba59bece4ff29c52772a56b"

[[projects]]
  branch = "master"
  digest = "1:02b1d1b48bf853ea2a9bea029ffe54e3fd7804903a0eda9a78191db8984300d2"
  name = "github.com/vishvananda/netns"
  packages = ["."]
  pruneopts = "UT"
  revision = "be1fbeda19366dea804f00efff2dd73a1642fdcc"

[[projects]]
  branch = "master"
  digest = "1:5a7b6061560d920434c4b853af04fd1027215d80c8645bba360841edb29e672a"
  name = "golang.org/x/crypto"
  packages = ["ssh/terminal"]
  pruneopts = "UT"
  revision = "9f005a07e0d31d45e6656d241bb5c0f2efd4bc94"

[[projects]]
  branch = "master"
  digest = "1:b765f093fdb6d062f72faf803670d32f3cec565d88637f951943f4d4ac2a6754"
  name = "golang.org/x/net"
  packages = [
    "context",
    "html",
    "html/atom",
    "proxy",
  ]
  pruneopts = "UT"
  revision = "a337091b0525af65de94df2eb7e98bd9962dcbe2"

[[projects]]
  branch = "master"
  digest = "1:4957ab15714ed2262e294e194634a9e55fe0d03248bfa6e860a9b8222b7c4bb6"
  name = "golang.org/x/sys"
  packages = [
    "unix",
    "windows",
    "windows/registry",
    "windows/svc",
    "windows/svc/eventlog",
  ]
  pruneopts = "UT"
  revision = "bf42f188b9bc6f2cf5b8ee5a912ef1aedd0eba4c"

[[projects]]
  branch = "master"
  digest = "1:51a479a09b7ed06b7be5a854e27fcc328718ae0e5ad159f9ddeef12d0326c2e7"
  name = "golang.org/x/time"
  packages = ["rate"]
  pruneopts = "UT"
  revision = "6dc17368e09b0e8634d71cac8168d853e869a0c7"

[[projects]]
  digest = "1:bc085afda453f671056c6946862d76ae53946ce2971df0f0a9bf511da6571382"
  name = "golang.org/x/tools"
  packages = [
    "go/ast/astutil",
    "imports",
  ]
  pruneopts = "UT"
  revision = "bd4635fd25596cdd56c1fb399c53b351d1a81f2d"

[solve-meta]
  analyzer-name = "dep"
  analyzer-version = 1
  input-imports = [
    "github.com/aws/aws-sdk-go/aws",
    "github.com/aws/aws-sdk-go/aws/arn",
    "github.com/aws/aws-sdk-go/aws/awserr",
    "github.com/aws/aws-sdk-go/aws/awsutil",
    "github.com/aws/aws-sdk-go/aws/client",
    "github.com/aws/aws-sdk-go/aws/client/metadata",
    "github.com/aws/aws-sdk-go/aws/credentials",
    "github.com/aws/aws-sdk-go/aws/defaults",
    "github.com/aws/aws-sdk-go/aws/ec2metadata",
    "github.com/aws/aws-sdk-go/aws/request",
    "github.com/aws/aws-sdk-go/aws/session",
    "github.com/aws/aws-sdk-go/aws/signer/v4",
    "github.com/aws/aws-sdk-go/private/model/api",
    "github.com/aws/aws-sdk-go/private/protocol/json/jsonutil",
    "github.com/aws/aws-sdk-go/private/protocol/jsonrpc",
    "github.com/aws/aws-sdk-go/private/util",
    "github.com/aws/aws-sdk-go/service/cloudwatch",
    "github.com/aws/aws-sdk-go/service/cloudwatchlogs",
    "github.com/aws/aws-sdk-go/service/ec2",
    "github.com/aws/aws-sdk-go/service/iam",
    "github.com/aws/aws-sdk-go/service/secretsmanager",
    "github.com/aws/aws-sdk-go/service/secretsmanager/secretsmanageriface",
    "github.com/aws/aws-sdk-go/service/ssm",
    "github.com/cihub/seelog",
    "github.com/containerd/cgroups",
    "github.com/containernetworking/cni/libcni",
    "github.com/containernetworking/cni/pkg/types",
    "github.com/containernetworking/cni/pkg/types/current",
    "github.com/deniswernert/udev",
    "github.com/didip/tollbooth",
    "github.com/docker/docker/api/types",
    "github.com/docker/docker/api/types/container",
    "github.com/docker/docker/api/types/events",
    "github.com/docker/docker/api/types/filters",
    "github.com/docker/docker/api/types/network",
    "github.com/docker/docker/api/types/volume",
    "github.com/docker/docker/client",
    "github.com/docker/docker/pkg/plugins",
    "github.com/docker/docker/pkg/system",
    "github.com/docker/go-connections/nat",
    "github.com/docker/go-units",
    "github.com/golang/mock/gomock",
    "github.com/gorilla/mux",
    "github.com/gorilla/websocket",
    "github.com/opencontainers/runtime-spec/specs-go",
    "github.com/pborman/uuid",
    "github.com/pkg/errors",
    "github.com/stretchr/testify/assert",
    "github.com/stretchr/testify/require",
    "github.com/stretchr/testify/suite",
    "github.com/vishvananda/netlink",
    "golang.org/x/sys/windows",
    "golang.org/x/sys/windows/registry",
    "golang.org/x/sys/windows/svc",
    "golang.org/x/sys/windows/svc/eventlog",
    "golang.org/x/tools/imports",
  ]
  solver-name = "gps-cdcl"
  solver-version = 1<|MERGE_RESOLUTION|>--- conflicted
+++ resolved
@@ -10,9 +10,6 @@
   version = "v0.4.7"
 
 [[projects]]
-<<<<<<< HEAD
-  digest = "1:4b0ad81a6f99b066516c3888a6b160f786f975364c8e0e3be6559c499ef2e92f"
-=======
   branch = "master"
   digest = "1:3721a10686511b80c052323423f0de17a8c06d417dbdd3b392b1578432a33aae"
   name = "github.com/Nvveen/Gotty"
@@ -21,8 +18,7 @@
   revision = "cd527374f1e5bff4938207604a14f2e38a9cf512"
 
 [[projects]]
-  digest = "1:079c1d69b982d2028f3328cb5f9049fc0e5704caa174ecf6fa5530a4b674ae49"
->>>>>>> a2a7d409
+  digest = "1:4b0ad81a6f99b066516c3888a6b160f786f975364c8e0e3be6559c499ef2e92f"
   name = "github.com/aws/aws-sdk-go"
   packages = [
     "aws",
